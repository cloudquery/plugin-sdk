module github.com/cloudquery/plugin-sdk

go 1.19

require (
	github.com/apache/arrow/go/v12 v12.0.0-20230401212133-adf33cc43010
	github.com/avast/retry-go/v4 v4.3.3
	github.com/bradleyjkemp/cupaloy/v2 v2.8.0
	github.com/getsentry/sentry-go v0.20.0
	github.com/ghodss/yaml v1.0.0
	github.com/goccy/go-json v0.9.11
	github.com/google/go-cmp v0.5.9
	github.com/google/uuid v1.3.0
	github.com/grpc-ecosystem/go-grpc-middleware/providers/zerolog/v2 v2.0.0-rc.3
	github.com/grpc-ecosystem/go-grpc-middleware/v2 v2.0.0-rc.3
	github.com/rs/zerolog v1.29.0
	github.com/schollz/progressbar/v3 v3.13.1
	github.com/spf13/cast v1.5.0
	github.com/spf13/cobra v1.6.1
	github.com/stretchr/testify v1.8.2
	github.com/thoas/go-funk v0.9.3
	golang.org/x/exp v0.0.0-20230321023759-10a507213a29
	golang.org/x/net v0.9.0
	golang.org/x/sync v0.1.0
	golang.org/x/text v0.9.0
	google.golang.org/grpc v1.54.0
	google.golang.org/protobuf v1.30.0
	gopkg.in/yaml.v3 v3.0.1
)

require (
	github.com/andybalholm/brotli v1.0.5 // indirect
	github.com/apache/thrift v0.16.0 // indirect
	github.com/golang/snappy v0.0.4 // indirect
	github.com/google/flatbuffers v2.0.8+incompatible // indirect
	github.com/klauspost/asmfmt v1.3.2 // indirect
	github.com/klauspost/compress v1.16.0 // indirect
	github.com/klauspost/cpuid/v2 v2.0.9 // indirect
	github.com/minio/asm2plan9s v0.0.0-20200509001527-cdd76441f9d8 // indirect
	github.com/minio/c2goasm v0.0.0-20190812172519-36a3d3bbc4f3 // indirect
	github.com/zeebo/xxh3 v1.0.2 // indirect
	golang.org/x/mod v0.8.0 // indirect
	golang.org/x/tools v0.6.0 // indirect
	golang.org/x/xerrors v0.0.0-20220609144429-65e65417b02f // indirect
)

// replace github.com/apache/arrow/go/v12 => github.com/cloudquery/arrow/go/v12 v12.0.0-20230403113355-afc433992be2
replace github.com/apache/arrow/go/v12 => ../arrow/go

require (
	github.com/davecgh/go-spew v1.1.1 // indirect
	github.com/golang/protobuf v1.5.3 // indirect
	github.com/inconshreveable/mousetrap v1.1.0 // indirect; indirect // indirect
	github.com/mattn/go-colorable v0.1.13 // indirect
	github.com/mattn/go-isatty v0.0.18 // indirect; indirect // indirect
	github.com/mattn/go-runewidth v0.0.14 // indirect
	github.com/mitchellh/colorstring v0.0.0-20190213212951-d06e56a500db // indirect
	github.com/pmezard/go-difflib v1.0.0 // indirect
	github.com/rivo/uniseg v0.4.4 // indirect; indirect // indirect
	github.com/spf13/pflag v1.0.5 // indirect
<<<<<<< HEAD
	golang.org/x/sys v0.6.0 // indirect
	golang.org/x/term v0.6.0 // indirect; indirect // indirect
	google.golang.org/genproto v0.0.0-20230227214838-9b19f0bdc514 // indirect; indirect // indirect // indirect // indirect
=======
	golang.org/x/sys v0.7.0 // indirect
	golang.org/x/term v0.7.0 // indirect; indirect // indirect
	google.golang.org/genproto v0.0.0-20230331144136-dcfb400f0633 // indirect; indirect // indirect
	gopkg.in/check.v1 v1.0.0-20201130134442-10cb98267c6c // indirect
>>>>>>> 336a9579
	gopkg.in/yaml.v2 v2.4.0 // indirect
)<|MERGE_RESOLUTION|>--- conflicted
+++ resolved
@@ -5,6 +5,7 @@
 require (
 	github.com/apache/arrow/go/v12 v12.0.0-20230401212133-adf33cc43010
 	github.com/avast/retry-go/v4 v4.3.3
+	github.com/aws/aws-sdk-go v1.44.239
 	github.com/bradleyjkemp/cupaloy/v2 v2.8.0
 	github.com/getsentry/sentry-go v0.20.0
 	github.com/ghodss/yaml v1.0.0
@@ -33,6 +34,7 @@
 	github.com/apache/thrift v0.16.0 // indirect
 	github.com/golang/snappy v0.0.4 // indirect
 	github.com/google/flatbuffers v2.0.8+incompatible // indirect
+	github.com/jmespath/go-jmespath v0.4.0 // indirect
 	github.com/klauspost/asmfmt v1.3.2 // indirect
 	github.com/klauspost/compress v1.16.0 // indirect
 	github.com/klauspost/cpuid/v2 v2.0.9 // indirect
@@ -58,15 +60,8 @@
 	github.com/pmezard/go-difflib v1.0.0 // indirect
 	github.com/rivo/uniseg v0.4.4 // indirect; indirect // indirect
 	github.com/spf13/pflag v1.0.5 // indirect
-<<<<<<< HEAD
-	golang.org/x/sys v0.6.0 // indirect
-	golang.org/x/term v0.6.0 // indirect; indirect // indirect
-	google.golang.org/genproto v0.0.0-20230227214838-9b19f0bdc514 // indirect; indirect // indirect // indirect // indirect
-=======
 	golang.org/x/sys v0.7.0 // indirect
 	golang.org/x/term v0.7.0 // indirect; indirect // indirect
 	google.golang.org/genproto v0.0.0-20230331144136-dcfb400f0633 // indirect; indirect // indirect
-	gopkg.in/check.v1 v1.0.0-20201130134442-10cb98267c6c // indirect
->>>>>>> 336a9579
 	gopkg.in/yaml.v2 v2.4.0 // indirect
 )