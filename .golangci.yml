run:
  tests: true
  timeout: 10m

linters-settings:
  errcheck:
    check-blank: false
    ignore: fmt:.*,[rR]ead|[wW]rite|[cC]lose,io:Copy
  gocritic:
    disabled-checks:
      - commentFormatting
  dupl:
    # tokens count to trigger issue, 150 by default
    threshold: 500
  decorder:
    dec-order:
      - type
      - const
      - var
      - func
    disable-dec-order-check: false

  revive:
    enable-all-rules: true
    rules:
      - name: cyclomatic
        disabled: true
      - name: argument-limit
        disabled: true
      - name: function-length
        disabled: true
      - name: function-result-limit
        disabled: true
      - name: line-length-limit
        disabled: true
      - name: file-header
        disabled: true
      - name: cognitive-complexity
        disabled: true
      - name: banned-characters
        disabled: true
      - name: max-public-structs
        disabled: true
      - name: add-constant
        disabled: true
      - name: unhandled-error
        disabled: true
      - name: deep-exit
        disabled: true
      - name: nested-structs
        disabled: true
<<<<<<< HEAD
      - name: unchecked-type-assertion
        disabled: true
      - name: import-alias-naming
        disabled: true
=======
      - name: import-alias-naming
        disabled: true
      - name: unchecked-type-assertion
        disabled: true
>>>>>>> 8bbeafab

  gofmt:
    rewrite-rules:
    - pattern:     'interface{}'
      replacement: 'any'
    - pattern:     'a[b:len(a)]'
      replacement: 'a[b:]'


linters:
  enable:
    - asciicheck
    - bodyclose
    - dupl
    - errcheck
    - gocritic
    - gofmt
    - gosimple
    - govet
    - ineffassign
    - importas
    - misspell
    - nakedret
    - prealloc
    - revive
    - staticcheck
    - unconvert
    - unparam
    - unused<|MERGE_RESOLUTION|>--- conflicted
+++ resolved
@@ -49,17 +49,10 @@
         disabled: true
       - name: nested-structs
         disabled: true
-<<<<<<< HEAD
-      - name: unchecked-type-assertion
-        disabled: true
-      - name: import-alias-naming
-        disabled: true
-=======
       - name: import-alias-naming
         disabled: true
       - name: unchecked-type-assertion
         disabled: true
->>>>>>> 8bbeafab
 
   gofmt:
     rewrite-rules:
