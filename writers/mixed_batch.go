--- conflicted
+++ resolved
@@ -67,21 +67,6 @@
 	return c, nil
 }
 
-<<<<<<< HEAD
-=======
-func msgID(msg message.WriteMessage) int {
-	switch msg.(type) {
-	case *message.WriteMigrateTable:
-		return msgTypeMigrateTable
-	case *message.WriteInsert:
-		return msgTypeInsert
-	case *message.WriteDeleteStale:
-		return msgTypeDeleteStale
-	}
-	panic("unknown message type: " + reflect.TypeOf(msg).Name())
-}
-
->>>>>>> 6e35a5f2
 // Write starts listening for messages on the msgChan channel and writes them to the client in batches.
 func (w *MixedBatchWriter) Write(ctx context.Context, msgChan <-chan message.WriteMessage) error {
 	migrateTable := &batchManager[*message.WriteMigrateTable]{
