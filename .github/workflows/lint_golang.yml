name: Lint
on:
  push:
    branches:
      - main
  pull_request:
    branches:
      - main

jobs:
  golangci:
    name: Lint with GolangCI
    runs-on: large-ubuntu-plugin-sdk
    timeout-minutes: 10
    steps:
<<<<<<< HEAD
      - uses: actions/checkout@v4
      - uses: actions/setup-go@v4
=======
      - uses: actions/checkout@v3
      - uses: actions/setup-go@v5
>>>>>>> c477d3dc
        with:
          go-version-file: go.mod
      - name: golangci-lint
        uses: golangci/golangci-lint-action@v4
        with:
          version: v1.57.2<|MERGE_RESOLUTION|>--- conflicted
+++ resolved
@@ -13,13 +13,8 @@
     runs-on: large-ubuntu-plugin-sdk
     timeout-minutes: 10
     steps:
-<<<<<<< HEAD
       - uses: actions/checkout@v4
-      - uses: actions/setup-go@v4
-=======
-      - uses: actions/checkout@v3
       - uses: actions/setup-go@v5
->>>>>>> c477d3dc
         with:
           go-version-file: go.mod
       - name: golangci-lint
