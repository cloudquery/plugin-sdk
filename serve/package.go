--- conflicted
+++ resolved
@@ -167,20 +167,7 @@
 	return strings.TrimSpace(importPath), nil
 }
 
-<<<<<<< HEAD
-func (s *PluginServe) writePackageJSON(dir, pluginVersion, message string) error {
-	targets := []TargetBuild{}
-	for _, target := range s.plugin.Targets() {
-		pluginName := fmt.Sprintf("plugin-%s-%s-%s-%s", s.plugin.Name(), pluginVersion, target.OS, target.Arch)
-		targets = append(targets, TargetBuild{
-			OS:   target.OS,
-			Arch: target.Arch,
-			Path: pluginName + ".zip",
-		})
-	}
-=======
 func (s *PluginServe) writePackageJSON(dir, pluginVersion, message string, targets []TargetBuild) error {
->>>>>>> 720baaec
 	packageJSON := PackageJSON{
 		SchemaVersion:    1,
 		Name:             s.plugin.Name(),
@@ -297,11 +284,7 @@
 				}
 				targets = append(targets, *targetBuild)
 			}
-<<<<<<< HEAD
-			if err := s.writePackageJSON(distPath, pluginVersion, message); err != nil {
-=======
 			if err := s.writePackageJSON(distPath, pluginVersion, message, targets); err != nil {
->>>>>>> 720baaec
 				return fmt.Errorf("failed to write manifest: %w", err)
 			}
 			if err := s.copyDocs(distPath, docsPath); err != nil {
