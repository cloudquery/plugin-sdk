package serve

import (
	"crypto/sha256"
	"encoding/json"
	"fmt"
	"io"
	"os"
	"path/filepath"
	"runtime"
	"testing"

	"github.com/cloudquery/plugin-sdk/v4/internal/memdb"
	"github.com/cloudquery/plugin-sdk/v4/plugin"
	"github.com/google/go-cmp/cmp"
)

func TestPluginPackage(t *testing.T) {
	_, filename, _, ok := runtime.Caller(0)
	if !ok {
		t.Fatal("failed to get current file path")
	}
	dir := filepath.Dir(filepath.Dir(filename))
	simplePluginPath := filepath.Join(dir, "examples/simple_plugin")
	packageVersion := "v1.2.3"
	p := plugin.NewPlugin(
		"testPlugin",
		"development",
		memdb.NewMemDBClient,
		plugin.WithBuildTargets([]plugin.BuildTarget{
			{OS: plugin.GoOSLinux, Arch: plugin.GoArchAmd64},
			{OS: plugin.GoOSWindows, Arch: plugin.GoArchAmd64},
			{OS: plugin.GoOSDarwin, Arch: plugin.GoArchAmd64},
		}),
	)
	msg := `Test message
with multiple lines and **markdown**`
	testCases := []struct {
		name    string
		message string
		wantErr bool
	}{
		{
			name:    "inline message",
			message: msg,
		},
		{
			name:    "message from file",
			message: "@testdata/message.txt",
		},
<<<<<<< HEAD
	}
	for _, tc := range testCases {
		t.Run(tc.name, func(t *testing.T) {
			srv := Plugin(p)
			cmd := srv.newCmdPluginRoot()
			distDir := t.TempDir()
			cmd.SetArgs([]string{"package", "--dist-dir", distDir, "-m", tc.message, simplePluginPath, packageVersion})
			err := cmd.Execute()
			if tc.wantErr && err == nil {
				t.Fatalf("expected error, got nil")
			} else if err != nil {
				t.Fatalf("unexpected error: %v", err)
			}
			files, err := os.ReadDir(distDir)
			if err != nil {
				t.Fatal(err)
			}
			expect := []string{
				"docs",
				"package.json",
				"plugin-testPlugin-v1.2.3-darwin-amd64.zip",
				"plugin-testPlugin-v1.2.3-linux-amd64.zip",
				"plugin-testPlugin-v1.2.3-windows-amd64.zip",
				"tables.json",
			}
			if diff := cmp.Diff(expect, fileNames(files)); diff != "" {
				t.Fatalf("unexpected files in dist directory (-want +got):\n%s", diff)
			}

			expectPackage := PackageJSON{
				SchemaVersion: 1,
				Name:          "testPlugin",
				Message:       msg,
				Version:       "v1.2.3",
				Protocols:     []int{3},
				SupportedTargets: []TargetBuild{
					{OS: plugin.GoOSLinux, Arch: plugin.GoArchAmd64, Path: "plugin-testPlugin-v1.2.3-linux-amd64.zip"},
					{OS: plugin.GoOSWindows, Arch: plugin.GoArchAmd64, Path: "plugin-testPlugin-v1.2.3-windows-amd64.zip"},
					{OS: plugin.GoOSDarwin, Arch: plugin.GoArchAmd64, Path: "plugin-testPlugin-v1.2.3-darwin-amd64.zip"},
				},
				PackageType: plugin.PackageTypeNative,
			}
			checkPackageJSONContents(t, filepath.Join(distDir, "package.json"), expectPackage)

			expectDocs := []string{
				"configuration.md",
				"overview.md",
			}
			checkDocs(t, filepath.Join(distDir, "docs"), expectDocs)
		})
	}
=======
	}
	for _, tc := range testCases {
		t.Run(tc.name, func(t *testing.T) {
			srv := Plugin(p)
			cmd := srv.newCmdPluginRoot()
			distDir := t.TempDir()
			cmd.SetArgs([]string{"package", "--dist-dir", distDir, "-m", tc.message, simplePluginPath, packageVersion})
			err := cmd.Execute()
			if tc.wantErr && err == nil {
				t.Fatalf("expected error, got nil")
			} else if err != nil {
				t.Fatalf("unexpected error: %v", err)
			}
			files, err := os.ReadDir(distDir)
			if err != nil {
				t.Fatal(err)
			}
			expect := []string{
				"docs",
				"package.json",
				"plugin-testPlugin-v1.2.3-darwin-amd64.zip",
				"plugin-testPlugin-v1.2.3-linux-amd64.zip",
				"plugin-testPlugin-v1.2.3-windows-amd64.zip",
				"tables.json",
			}
			if diff := cmp.Diff(expect, fileNames(files)); diff != "" {
				t.Fatalf("unexpected files in dist directory (-want +got):\n%s", diff)
			}

			expectPackage := PackageJSON{
				SchemaVersion: 1,
				Name:          "testPlugin",
				Message:       msg,
				Version:       "v1.2.3",
				Protocols:     []int{3},
				SupportedTargets: []TargetBuild{
					{OS: plugin.GoOSLinux, Arch: plugin.GoArchAmd64, Path: "plugin-testPlugin-v1.2.3-linux-amd64.zip", Checksum: "sha256:" + sha256sum(filepath.Join(distDir, "plugin-testPlugin-v1.2.3-linux-amd64.zip"))},
					{OS: plugin.GoOSWindows, Arch: plugin.GoArchAmd64, Path: "plugin-testPlugin-v1.2.3-windows-amd64.zip", Checksum: "sha256:" + sha256sum(filepath.Join(distDir, "plugin-testPlugin-v1.2.3-windows-amd64.zip"))},
					{OS: plugin.GoOSDarwin, Arch: plugin.GoArchAmd64, Path: "plugin-testPlugin-v1.2.3-darwin-amd64.zip", Checksum: "sha256:" + sha256sum(filepath.Join(distDir, "plugin-testPlugin-v1.2.3-darwin-amd64.zip"))},
				},
				PackageType: plugin.PackageTypeNative,
			}
			checkPackageJSONContents(t, filepath.Join(distDir, "package.json"), expectPackage)

			expectDocs := []string{
				"configuration.md",
				"overview.md",
			}
			checkDocs(t, filepath.Join(distDir, "docs"), expectDocs)
		})
	}
}

func sha256sum(filename string) string {
	f, err := os.Open(filename)
	if err != nil {
		panic(err)
	}
	defer f.Close()
	h := sha256.New()
	_, err = io.Copy(h, f)
	if err != nil {
		panic(err)
	}
	return fmt.Sprintf("%x", h.Sum(nil))
>>>>>>> 720baaec
}

func checkDocs(t *testing.T, dir string, expect []string) {
	files, err := os.ReadDir(dir)
	if err != nil {
		t.Fatal(err)
	}
	if diff := cmp.Diff(expect, fileNames(files)); diff != "" {
		t.Fatalf("unexpected files in docs directory (-want +got):\n%s", diff)
	}
}

func checkPackageJSONContents(t *testing.T, filename string, expect PackageJSON) {
	f, err := os.Open(filename)
	if err != nil {
		t.Fatalf("failed to open package.json: %v", err)
	}
	defer f.Close()
	b, err := io.ReadAll(f)
	if err != nil {
		t.Fatalf("failed to read package.json: %v", err)
	}
	j := PackageJSON{}
	err = json.Unmarshal(b, &j)
	if err != nil {
		t.Fatalf("failed to unmarshal package.json: %v", err)
	}
	if diff := cmp.Diff(expect, j); diff != "" {
		t.Fatalf("package.json contents mismatch (-want +got):\n%s", diff)
	}
}

func fileNames(files []os.DirEntry) []string {
	names := make([]string, 0, len(files))
	for _, file := range files {
		names = append(names, file.Name())
	}
	return names
}<|MERGE_RESOLUTION|>--- conflicted
+++ resolved
@@ -48,59 +48,6 @@
 			name:    "message from file",
 			message: "@testdata/message.txt",
 		},
-<<<<<<< HEAD
-	}
-	for _, tc := range testCases {
-		t.Run(tc.name, func(t *testing.T) {
-			srv := Plugin(p)
-			cmd := srv.newCmdPluginRoot()
-			distDir := t.TempDir()
-			cmd.SetArgs([]string{"package", "--dist-dir", distDir, "-m", tc.message, simplePluginPath, packageVersion})
-			err := cmd.Execute()
-			if tc.wantErr && err == nil {
-				t.Fatalf("expected error, got nil")
-			} else if err != nil {
-				t.Fatalf("unexpected error: %v", err)
-			}
-			files, err := os.ReadDir(distDir)
-			if err != nil {
-				t.Fatal(err)
-			}
-			expect := []string{
-				"docs",
-				"package.json",
-				"plugin-testPlugin-v1.2.3-darwin-amd64.zip",
-				"plugin-testPlugin-v1.2.3-linux-amd64.zip",
-				"plugin-testPlugin-v1.2.3-windows-amd64.zip",
-				"tables.json",
-			}
-			if diff := cmp.Diff(expect, fileNames(files)); diff != "" {
-				t.Fatalf("unexpected files in dist directory (-want +got):\n%s", diff)
-			}
-
-			expectPackage := PackageJSON{
-				SchemaVersion: 1,
-				Name:          "testPlugin",
-				Message:       msg,
-				Version:       "v1.2.3",
-				Protocols:     []int{3},
-				SupportedTargets: []TargetBuild{
-					{OS: plugin.GoOSLinux, Arch: plugin.GoArchAmd64, Path: "plugin-testPlugin-v1.2.3-linux-amd64.zip"},
-					{OS: plugin.GoOSWindows, Arch: plugin.GoArchAmd64, Path: "plugin-testPlugin-v1.2.3-windows-amd64.zip"},
-					{OS: plugin.GoOSDarwin, Arch: plugin.GoArchAmd64, Path: "plugin-testPlugin-v1.2.3-darwin-amd64.zip"},
-				},
-				PackageType: plugin.PackageTypeNative,
-			}
-			checkPackageJSONContents(t, filepath.Join(distDir, "package.json"), expectPackage)
-
-			expectDocs := []string{
-				"configuration.md",
-				"overview.md",
-			}
-			checkDocs(t, filepath.Join(distDir, "docs"), expectDocs)
-		})
-	}
-=======
 	}
 	for _, tc := range testCases {
 		t.Run(tc.name, func(t *testing.T) {
@@ -166,7 +113,6 @@
 		panic(err)
 	}
 	return fmt.Sprintf("%x", h.Sum(nil))
->>>>>>> 720baaec
 }
 
 func checkDocs(t *testing.T, dir string, expect []string) {
