--- conflicted
+++ resolved
@@ -24,12 +24,8 @@
 type Options struct {
 	// Required: Source or destination plugin to serve.
 	SourcePlugin      *plugins.SourcePlugin
-<<<<<<< HEAD
 	DestinationPlugin *plugins.DestinationPlugin
-=======
-	DestinationPlugin plugins.DestinationPlugin
 	SentryDsn         string
->>>>>>> 14d97281
 }
 
 const (
