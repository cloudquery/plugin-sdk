--- conflicted
+++ resolved
@@ -16,108 +16,6 @@
 	"golang.org/x/exp/slices"
 )
 
-<<<<<<< HEAD
-func TestSourceTable(name string) *Table {
-	return &Table{
-		Name:        name,
-		Description: "Test table",
-		Columns: ColumnList{
-			CqIDColumn,
-			CqParentIDColumn,
-			{
-				Name:            "uuid_pk",
-				Type:            types.ExtensionTypes.UUID,
-				CreationOptions: ColumnCreationOptions{PrimaryKey: true},
-			},
-			{
-				Name:            "string_pk",
-				Type:            arrow.BinaryTypes.String,
-				CreationOptions: ColumnCreationOptions{PrimaryKey: true},
-			},
-			{
-				Name: "bool",
-				Type: arrow.FixedWidthTypes.Boolean,
-			},
-			{
-				Name: "int",
-				Type: arrow.PrimitiveTypes.Int64,
-			},
-			{
-				Name: "float",
-				Type: arrow.PrimitiveTypes.Float64,
-			},
-			{
-				Name: "uuid",
-				Type: types.ExtensionTypes.UUID,
-			},
-			{
-				Name: "text",
-				Type: arrow.BinaryTypes.String,
-			},
-			{
-				Name: "text_with_null",
-				Type: arrow.BinaryTypes.String,
-			},
-			{
-				Name: "bytea",
-				Type: arrow.BinaryTypes.Binary,
-			},
-			{
-				Name: "text_array",
-				Type: arrow.ListOf(arrow.BinaryTypes.String),
-			},
-			{
-				Name: "text_array_with_null",
-				Type: arrow.ListOf(arrow.BinaryTypes.String),
-			},
-			{
-				Name: "int_array",
-				Type: arrow.ListOf(arrow.PrimitiveTypes.Int64),
-			},
-			{
-				Name: "timestamp",
-				Type: arrow.FixedWidthTypes.Timestamp_us,
-			},
-			{
-				Name: "json",
-				Type: types.ExtensionTypes.JSON,
-			},
-			{
-				Name: "uuid_array",
-				Type: arrow.ListOf(types.ExtensionTypes.UUID),
-			},
-			{
-				Name: "inet",
-				Type: types.ExtensionTypes.Inet,
-			},
-			{
-				Name: "inet_array",
-				Type: arrow.ListOf(types.ExtensionTypes.Inet),
-			},
-			{
-				Name: "cidr",
-				Type: types.ExtensionTypes.Inet,
-			},
-			{
-				Name: "cidr_array",
-				Type: arrow.ListOf(types.ExtensionTypes.Inet),
-			},
-			{
-				Name: "macaddr",
-				Type: types.ExtensionTypes.Mac,
-			},
-			{
-				Name: "macaddr_array",
-				Type: arrow.ListOf(types.ExtensionTypes.Mac),
-			},
-			// This column is added to be able to test the Postgresql destination handling of reserved keywords in PKs
-			{
-				Name:            "user",
-				Type:            schema.TypeString,
-				CreationOptions: schema.ColumnCreationOptions{PrimaryKey: true},
-			},
-		},
-=======
 // TestSourceOptions controls which types are included by TestSourceColumns.
 type TestSourceOptions struct {
 	SkipLists      bool // lists of all primitive types. Lists that were supported by CQTypes are always included.
@@ -167,7 +65,6 @@
 	}
 	if testOpts.SkipDates {
 		basicColumns = removeColumnsByType(basicColumns, arrow.DATE32, arrow.DATE64)
->>>>>>> 2884bed2
 	}
 	if testOpts.SkipTimes {
 		basicColumns = removeColumnsByType(basicColumns, arrow.TIME32, arrow.TIME64)
@@ -341,7 +238,7 @@
 func TestTable(name string, testOpts TestSourceOptions) *Table {
 	var columns []Column
 	// columns = append(columns, Column{Name: "uuid", Type: types.NewUUIDType()})
-	// columns = append(columns, Column{Name: "string_pk", Type: arrow.BinaryTypes.String})
+	columns = append(columns, Column{Name: "string_pk", Type: arrow.BinaryTypes.String, PrimaryKey: true})
 	columns = append(columns, Column{Name: CqSourceNameColumn.Name, Type: arrow.BinaryTypes.String})
 	columns = append(columns, Column{Name: CqSyncTimeColumn.Name, Type: arrow.FixedWidthTypes.Timestamp_us})
 	columns = append(columns, TestSourceColumns(testOpts)...)
