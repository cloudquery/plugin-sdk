--- conflicted
+++ resolved
@@ -212,18 +212,15 @@
 	String() string
 	Equal(CQType) bool
 	Type() ValueType
-<<<<<<< HEAD
 	Size() int
-=======
 	GetStatus() Status
->>>>>>> d89a9113
 }
 
 type CQTypes []CQType
 
-// returns total number of bytes occupied by all values
-// this useful to understand how much data is being transffered rather then just number
-// of resources
+// Size returns total number of bytes occupied by all values
+// this useful to understand how much data is being transferred, rather than just number
+// of resources.
 func (c CQTypes) Size() int {
 	var size int
 	for _, v := range c {
