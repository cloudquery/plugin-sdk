--- conflicted
+++ resolved
@@ -18,27 +18,8 @@
 	}
 }
 
-<<<<<<< HEAD
-func CQUUIDResolver() ColumnResolver {
-	return func(_ context.Context, _ ClientMeta, r *Resource, c Column) error {
-		uuidGen := uuid.New()
-		return r.Set(c.Name, uuidGen)
-	}
-}
-
-// ParentResourceFieldResolver resolves a field from the parent's resource, the value is expected to be set
-// if name isn't set the field will be set to null
-func ParentResourceFieldResolver(name string) ColumnResolver {
-=======
-// ParentIDResolver resolves the cq_id from the parent
-// if you want to reference the parent's primary keys use ParentResourceFieldResolver as required.
-func ParentIDResolver(_ context.Context, _ ClientMeta, r *Resource, c Column) error {
-	return r.Set(c.Name, r.Parent.ID())
-}
-
 // ParentColumnResolver resolves a column from the parent's table data, if name isn't set the column will be set to null
 func ParentColumnResolver(name string) ColumnResolver {
->>>>>>> 77d515bb
 	return func(_ context.Context, _ ClientMeta, r *Resource, c Column) error {
 		return r.Set(c.Name, r.Parent.Get(name))
 	}
