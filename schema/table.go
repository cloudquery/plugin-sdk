package schema

import (
	"context"
	"fmt"
	"runtime/debug"
	"sync"
	"time"

	"github.com/cloudquery/plugin-sdk/helpers"
	"github.com/getsentry/sentry-go"
	"github.com/iancoleman/strcase"
	"github.com/thoas/go-funk"
)

// TableResolver is the main entry point when a table is sync is called.
//
// Table resolver has 3 main arguments:
// - meta(ClientMeta): is the client returned by the plugin.Provider Configure call
// - parent(Resource): resource is the parent resource in case this table is called via parent table (i.e. relation)
// - res(chan interface{}): is a channel to pass results fetched by the TableResolver
//
type TableResolver func(ctx context.Context, meta ClientMeta, parent *Resource, res chan<- interface{}) error

type RowResolver func(ctx context.Context, meta ClientMeta, resource *Resource) error

type Tables []*Table

type Table struct {
	// Name of table
	Name string `json:"name"`
	// table description
	Description string `json:"description"`
	// Columns are the set of fields that are part of this table
	Columns ColumnList `json:"columns"`
	// Relations are a set of related tables defines
	Relations Tables `json:"relations"`
	// Resolver is the main entry point to fetching table data and
	Resolver TableResolver `json:"-"`
	// Multiplex returns re-purposed meta clients. The sdk will execute the table with each of them
	Multiplex func(meta ClientMeta) []ClientMeta `json:"-"`
	// PostResourceResolver is called after all columns have been resolved, but before the Resource is sent to be inserted. The ordering of resolvers is:
	//  (Table) Resolver → PreResourceResolver → ColumnResolvers → PostResourceResolver
	PostResourceResolver RowResolver `json:"-"`
	// PreResourceResolver is called before all columns are resolved but after Resource is created. The ordering of resolvers is:
	//  (Table) Resolver → PreResourceResolver → ColumnResolvers → PostResourceResolver
	PreResourceResolver RowResolver `json:"-"`

	// IgnoreInTests is used to exclude a table from integration tests.
	// By default, integration tests fetch all resources from cloudquery's test account, and verify all tables
	// have at least one row.
	// When IgnoreInTests is true, integration tests won't fetch from this table.
	// Used when it is hard to create a reproducible environment with a row in this table.
	IgnoreInTests bool `json:"ignore_in_tests"`

	// Parent is the parent table in case this table is called via parent table (i.e. relation)
	Parent *Table `json:"-"`

	// Serial is used to force a signature change, which forces new table creation and cascading removal of old table and relations
	Serial string `json:"-"`

	columnsMap map[string]int
}

func (tt Tables) TableNames() []string {
	ret := []string{}
	for _, t := range tt {
		ret = append(ret, t.TableNames()...)
	}
	return ret
}

func (tt Tables) ValidateDuplicateColumns() error {
	for _, t := range tt {
		if err := t.ValidateDuplicateColumns(); err != nil {
			return err
		}
	}
	return nil
}

func (tt Tables) ValidateDuplicateTables() error {
	tables := make(map[string]bool, len(tt))
	for _, t := range tt {
		if _, ok := tables[t.Name]; ok {
			return fmt.Errorf("duplicate table %s", t.Name)
		}
		tables[t.Name] = true
	}
	return nil
}

func (t Table) ValidateDuplicateColumns() error {
	columns := make(map[string]bool, len(t.Columns))
	for _, c := range t.Columns {
		if _, ok := columns[c.Name]; ok {
			return fmt.Errorf("duplicate column %s in table %s", c.Name, t.Name)
		}
		columns[c.Name] = true
	}
	for _, rel := range t.Relations {
		if err := rel.ValidateDuplicateColumns(); err != nil {
			return err
		}
	}
	return nil
}

func (t Table) Column(name string) *Column {
	for _, c := range t.Columns {
		if c.Name == name {
			return &c
		}
	}
	return nil
}

func (t Table) PrimaryKeys() []string {
	var primaryKeys []string
	for _, c := range t.Columns {
		if c.CreationOptions.PrimaryKey {
			primaryKeys = append(primaryKeys, c.Name)
		}
	}

	return primaryKeys
}

func (t Table) ColumnIndex(name string) int {
	var once sync.Once
	once.Do(func() {
		if t.columnsMap == nil {
			t.columnsMap = make(map[string]int)
			for i, c := range t.Columns {
				t.columnsMap[c.Name] = i
			}
		}
	})
	if index, ok := t.columnsMap[name]; ok {
		return index
	}
	return -1
}

func (t Table) TableNames() []string {
	ret := []string{t.Name}
	for _, rel := range t.Relations {
		ret = append(ret, rel.TableNames()...)
	}
	return ret
}

// Call the table resolver with with all of it's relation for every reolved resource
func (t Table) Resolve(ctx context.Context, meta ClientMeta, syncTime time.Time, parent *Resource, resolvedResources chan<- *Resource) int {
	res := make(chan interface{})
	startTime := time.Now()
	go func() {
		defer func() {
			if err := recover(); err != nil {
				sentry.WithScope(func(scope *sentry.Scope) {
					scope.SetTag("table", t.Name)
					sentry.CurrentHub().Recover(err)
				})
				stack := string(debug.Stack())
				meta.Logger().Error().Interface("error", err).Str("table", t.Name).TimeDiff("duration", time.Now(), startTime).Str("stack", stack).Msg("table resolver finished with panic")
			}
			close(res)
		}()
		meta.Logger().Debug().Str("table", t.Name).Msg("table resolver started")
		if err := t.Resolver(ctx, meta, parent, res); err != nil {
<<<<<<< HEAD
			if t.IgnoreError != nil {
				if ignore, errType := t.IgnoreError(err); ignore {
					meta.Logger().Debug().Stack().Str("table", t.Name).TimeDiff("duration", time.Now(), startTime).Str("error_type", errType).Err(err).Msg("table resolver finished with error")
					return
				}
			}
			sentry.WithScope(func(scope *sentry.Scope) {
				scope.SetTag("table", t.Name)
				scope.SetLevel(sentry.LevelError)
				sentry.CaptureMessage(err.Error())
			})
			meta.Logger().Error().Str("table", t.Name).TimeDiff("duration", time.Now(), startTime).Err(err).Msg("table resolver finished with error")
=======
			meta.Logger().Error().Str("table_name", t.Name).TimeDiff("duration", time.Now(), startTime).Err(err).Msg("table resolver finished with error")
>>>>>>> b5c39d0e
			return
		}
		meta.Logger().Debug().Str("table", t.Name).TimeDiff("duration", time.Now(), startTime).Msg("table resolver finished successfully")
	}()
	totalResources := 0
	for elem := range res {
		objects := helpers.InterfaceSlice(elem)
		if len(objects) == 0 {
			continue
		}
		totalResources += len(objects)
		for i := range objects {
			resource := NewResourceData(&t, parent, syncTime, objects[i])
			if t.PreResourceResolver != nil {
				if err := t.PreResourceResolver(ctx, meta, resource); err != nil {
					meta.Logger().Error().Str("table", t.Name).Err(err).Msg("pre resource resolver failed")
				} else {
					meta.Logger().Trace().Str("table", t.Name).Msg("pre resource resolver finished successfully")
				}
			}
			t.resolveColumns(ctx, meta, resource)
			if t.PostResourceResolver != nil {
				meta.Logger().Trace().Str("table", t.Name).Msg("post resource resolver started")
				if err := t.PostResourceResolver(ctx, meta, resource); err != nil {
					meta.Logger().Error().Str("table", t.Name).Stack().Err(err).Msg("post resource resolver finished with error")
				} else {
					meta.Logger().Trace().Str("table", t.Name).Msg("post resource resolver finished successfully")
				}
			}
<<<<<<< HEAD
			// if pks[resource.PrimaryKeyValue()] {
			// 	meta.Logger().Error().Str("table", t.Name).Str("primary_key", resource.PrimaryKeyValue()).Msg("duplicate primary key found")
			// } else {
			// 	pks[resource.PrimaryKeyValue()] = true
			// }
=======
>>>>>>> b5c39d0e
			resolvedResources <- resource
			for _, rel := range t.Relations {
				totalResources += rel.Resolve(ctx, meta, syncTime, resource, resolvedResources)
			}
		}
	}
	return totalResources
}

func (t Table) resolveColumns(ctx context.Context, meta ClientMeta, resource *Resource) {
	for _, c := range t.Columns {
		if c.Resolver != nil {
			meta.Logger().Trace().Str("column_name", c.Name).Str("table", t.Name).Msg("column resolver custom started")
			if err := c.Resolver(ctx, meta, resource, c); err != nil {
				meta.Logger().Error().Str("column_name", c.Name).Str("table", t.Name).Err(err).Msg("column resolver finished with error")
			}
			meta.Logger().Trace().Str("column_name", c.Name).Str("table", t.Name).Msg("column resolver finished successfully")
		} else {
			meta.Logger().Trace().Str("column_name", c.Name).Str("table", t.Name).Msg("column resolver default started")
			// base use case: try to get column with CamelCase name
			v := funk.Get(resource.Item, strcase.ToCamel(c.Name), funk.WithAllowZero())
			if v != nil {
				if err := resource.Set(c.Name, v); err != nil {
					meta.Logger().Error().Str("column_name", c.Name).Str("table", t.Name).Err(err).Msg("column resolver default finished with error")
				}
				meta.Logger().Trace().Str("column_name", c.Name).Str("table", t.Name).Msg("column resolver default finished successfully")
			} else {
				meta.Logger().Trace().Str("column_name", c.Name).Str("table", t.Name).Msg("column resolver default finished successfully with nil")
			}
		}
	}
}<|MERGE_RESOLUTION|>--- conflicted
+++ resolved
@@ -168,22 +168,7 @@
 		}()
 		meta.Logger().Debug().Str("table", t.Name).Msg("table resolver started")
 		if err := t.Resolver(ctx, meta, parent, res); err != nil {
-<<<<<<< HEAD
-			if t.IgnoreError != nil {
-				if ignore, errType := t.IgnoreError(err); ignore {
-					meta.Logger().Debug().Stack().Str("table", t.Name).TimeDiff("duration", time.Now(), startTime).Str("error_type", errType).Err(err).Msg("table resolver finished with error")
-					return
-				}
-			}
-			sentry.WithScope(func(scope *sentry.Scope) {
-				scope.SetTag("table", t.Name)
-				scope.SetLevel(sentry.LevelError)
-				sentry.CaptureMessage(err.Error())
-			})
 			meta.Logger().Error().Str("table", t.Name).TimeDiff("duration", time.Now(), startTime).Err(err).Msg("table resolver finished with error")
-=======
-			meta.Logger().Error().Str("table_name", t.Name).TimeDiff("duration", time.Now(), startTime).Err(err).Msg("table resolver finished with error")
->>>>>>> b5c39d0e
 			return
 		}
 		meta.Logger().Debug().Str("table", t.Name).TimeDiff("duration", time.Now(), startTime).Msg("table resolver finished successfully")
@@ -213,14 +198,7 @@
 					meta.Logger().Trace().Str("table", t.Name).Msg("post resource resolver finished successfully")
 				}
 			}
-<<<<<<< HEAD
-			// if pks[resource.PrimaryKeyValue()] {
-			// 	meta.Logger().Error().Str("table", t.Name).Str("primary_key", resource.PrimaryKeyValue()).Msg("duplicate primary key found")
-			// } else {
-			// 	pks[resource.PrimaryKeyValue()] = true
-			// }
-=======
->>>>>>> b5c39d0e
+
 			resolvedResources <- resource
 			for _, rel := range t.Relations {
 				totalResources += rel.Resolve(ctx, meta, syncTime, resource, resolvedResources)
