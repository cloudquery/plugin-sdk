//nolint:revive
package schema

import (
	"encoding"
	"encoding/json"
	"fmt"
	"net"
	"strings"
)

type InetTransformer interface {
	TransformInet(*Inet) any
}

// workaround this Golang bug: https://github.com/golang/go/issues/35727
type inetWrapper struct {
	IPNet  *net.IPNet
	Status Status
}

// Inet represents both inet and cidr PostgreSQL types.
type Inet struct {
	IPNet  *net.IPNet
	Status Status
}

func (*Inet) Type() ValueType {
	return TypeInet
}

<<<<<<< HEAD
func (dst *Inet) Size() int {
	return len(dst.IPNet.IP) + len(dst.IPNet.Mask)
=======
func (dst *Inet) GetStatus() Status {
	return dst.Status
>>>>>>> d89a9113
}

func (dst *Inet) Equal(src CQType) bool {
	if src == nil {
		return false
	}
	s, ok := src.(*Inet)
	if !ok {
		return false
	}
	return dst.Status == s.Status && dst.IPNet.String() == s.IPNet.String()
}

func (dst *Inet) String() string {
	if dst.Status == Present {
		return dst.IPNet.String()
	} else {
		return ""
	}
}

func (dst *Inet) Set(src any) error {
	if src == nil {
		*dst = Inet{Status: Null}
		return nil
	}

	if value, ok := src.(interface{ Get() any }); ok {
		value2 := value.Get()
		if value2 != value {
			return dst.Set(value2)
		}
	}

	switch value := src.(type) {
	case net.IPNet:
		*dst = Inet{IPNet: &value, Status: Present}
	case net.IP:
		if len(value) == 0 {
			*dst = Inet{Status: Null}
		} else {
			bitCount := len(value) * 8
			mask := net.CIDRMask(bitCount, bitCount)
			*dst = Inet{IPNet: &net.IPNet{Mask: mask, IP: value}, Status: Present}
		}
	case string:
		ip, ipnet, err := net.ParseCIDR(value)
		if err != nil {
			ip := net.ParseIP(value)
			if ip == nil {
				return fmt.Errorf("unable to parse inet address: %s", value)
			}

			if ipv4 := maybeGetIPv4(value, ip); ipv4 != nil {
				ipnet = &net.IPNet{IP: ipv4, Mask: net.CIDRMask(32, 32)}
			} else {
				ipnet = &net.IPNet{IP: ip, Mask: net.CIDRMask(128, 128)}
			}
		} else {
			ipnet.IP = ip
			if ipv4 := maybeGetIPv4(value, ipnet.IP); ipv4 != nil {
				ipnet.IP = ipv4
				if len(ipnet.Mask) == 16 {
					ipnet.Mask = ipnet.Mask[12:] // Not sure this is ever needed.
				}
			}
		}

		*dst = Inet{IPNet: ipnet, Status: Present}
	case *net.IPNet:
		if value == nil {
			*dst = Inet{Status: Null}
		} else {
			return dst.Set(*value)
		}
	case *net.IP:
		if value == nil {
			*dst = Inet{Status: Null}
		} else {
			return dst.Set(*value)
		}
	case *string:
		if value == nil {
			*dst = Inet{Status: Null}
		} else {
			return dst.Set(*value)
		}
	default:
		if tv, ok := src.(encoding.TextMarshaler); ok {
			text, err := tv.MarshalText()
			if err != nil {
				return fmt.Errorf("cannot marshal %v: %w", value, err)
			}
			return dst.Set(string(text))
		}
		if sv, ok := src.(fmt.Stringer); ok {
			return dst.Set(sv.String())
		}
		if originalSrc, ok := underlyingPtrType(src); ok {
			return dst.Set(originalSrc)
		}
		return fmt.Errorf("cannot convert %v to Inet", value)
	}

	return nil
}

// Convert the net.IP to IPv4, if appropriate.
//
// When parsing a string to a net.IP using net.ParseIP() and the like, we get a
// 16 byte slice for IPv4 addresses as well as IPv6 addresses. This function
// calls To4() to convert them to a 4 byte slice. This is useful as it allows
// users of the net.IP check for IPv4 addresses based on the length and makes
// it clear we are handling IPv4 as opposed to IPv6 or IPv4-mapped IPv6
// addresses.
func maybeGetIPv4(input string, ip net.IP) net.IP {
	// Do not do this if the provided input looks like IPv6. This is because
	// To4() on IPv4-mapped IPv6 addresses converts them to IPv4, which behave
	// different in some cases.
	if strings.Contains(input, ":") {
		return nil
	}

	return ip.To4()
}

// workaround this Golang bug: https://github.com/golang/go/issues/35727
func (dst *Inet) UnmarshalJSON(b []byte) error {
	tmp := inetWrapper{}
	if err := json.Unmarshal(b, &tmp); err != nil {
		return err
	}
	*dst = Inet{Status: tmp.Status}
	if dst.Status == Present {
		if err := dst.Set(tmp.IPNet.String()); err != nil {
			return err
		}
	}

	return nil
}

func (dst Inet) Get() any {
	switch dst.Status {
	case Present:
		return dst.IPNet
	case Null:
		return nil
	default:
		return dst.Status
	}
}<|MERGE_RESOLUTION|>--- conflicted
+++ resolved
@@ -29,13 +29,11 @@
 	return TypeInet
 }
 
-<<<<<<< HEAD
 func (dst *Inet) Size() int {
 	return len(dst.IPNet.IP) + len(dst.IPNet.Mask)
-=======
+}
 func (dst *Inet) GetStatus() Status {
 	return dst.Status
->>>>>>> d89a9113
 }
 
 func (dst *Inet) Equal(src CQType) bool {
