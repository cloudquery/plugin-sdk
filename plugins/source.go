--- conflicted
+++ resolved
@@ -25,11 +25,6 @@
 	name string
 	// Version of the plugin
 	version string
-<<<<<<< HEAD
-	// Classify error and return its severity and type
-	ignoreError schema.IgnoreErrorFunc
-=======
->>>>>>> e3c3458b
 	// Called upon configure call to validate and init configuration
 	newExecutionClient SourceNewExecutionClientFunc
 	// Tables is all tables supported by this source plugin
