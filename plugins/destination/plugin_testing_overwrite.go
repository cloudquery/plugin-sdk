--- conflicted
+++ resolved
@@ -77,16 +77,12 @@
 
 	// copy first resource but update the sync time
 	cqIDInds := resources[0].Schema().FieldIndices(testdata.PKColumnNames[0])
-	u := resources[0].Column(cqIDInds[0]).(*types.UUIDArray).Value(0).String()
+	u := resources[0].Column(cqIDInds[0]).(*types.UUIDArray).Value(0)
 	opts = testdata.GenTestDataOptions{
 		SourceName: sourceName,
 		SyncTime:   secondSyncTime,
 		MaxRows:    1,
-<<<<<<< HEAD
-		StableUUID: uuid.MustParse(u),
-=======
 		StableUUID: u,
->>>>>>> 9c256700
 	}
 	updatedResource := testdata.GenTestData(table, opts)[0]
 	// write second time
