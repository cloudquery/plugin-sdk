--- conflicted
+++ resolved
@@ -9,44 +9,6 @@
 	"github.com/cloudquery/plugin-sdk/v2/specs"
 )
 
-<<<<<<< HEAD
-func (p *Plugin) writeUnmanaged(ctx context.Context, sourceSpec specs.Source, tables schema.Tables, syncTime time.Time, res <-chan schema.DestinationResource) error {
-	ch := make(chan *ClientResource)
-	eg, gctx := errgroup.WithContext(ctx)
-	eg.Go(func() error {
-		return p.client.Write(gctx, tables, ch)
-	})
-	sourceColumn := &schema.Text{}
-	_ = sourceColumn.Set(sourceSpec.Name)
-	syncTimeColumn := &schema.Timestamptz{}
-	_ = syncTimeColumn.Set(syncTime)
-	for r := range res {
-		if len(r.Data) < len(tables.Get(r.TableName).Columns) {
-			r.Data = append([]schema.CQType{sourceColumn, syncTimeColumn}, r.Data...)
-		}
-		if err := p.roundSyncTime(tables, r); err != nil {
-			return err
-		}
-
-		clientResource := &ClientResource{
-			TableName: r.TableName,
-			Data:      schema.TransformWithTransformer(p.client, r.Data),
-		}
-		select {
-		case <-gctx.Done():
-			close(ch)
-			return eg.Wait()
-		case ch <- clientResource:
-		}
-	}
-
-	close(ch)
-	if err := eg.Wait(); err != nil {
-		return fmt.Errorf("failed waiting for destination client %w", err)
-	}
-	return nil
-=======
 func (p *Plugin) writeUnmanaged(ctx context.Context, _ specs.Source, tables schema.Schemas, _ time.Time, res <-chan arrow.Record) error {
 	return p.client.Write(ctx, tables, res)
->>>>>>> e3503e33
 }