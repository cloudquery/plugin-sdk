package destination

import (
	"context"
	"fmt"
	"time"

	"github.com/apache/arrow/go/v12/arrow"
	"github.com/apache/arrow/go/v12/arrow/array"
	"github.com/cloudquery/plugin-sdk/v2/specs"
	"github.com/cloudquery/plugin-sdk/v2/testdata"
	"github.com/google/uuid"
	"github.com/rs/zerolog"
)

func (s *PluginTestSuite) destinationPluginTestWriteAppend(ctx context.Context, p *Plugin, logger zerolog.Logger, spec specs.Destination, testSourceOptions testdata.TestSourceOptions) error {
	spec.WriteMode = specs.WriteModeAppend
	if err := p.Init(ctx, logger, spec); err != nil {
		return fmt.Errorf("failed to init plugin: %w", err)
	}
<<<<<<< HEAD
	tableName := spec.Name
	table := testdata.TestSourceSchema(tableName, testSourceOptions)
=======
	tableName := fmt.Sprintf("cq_%s_%d", spec.Name, time.Now().Unix())
	table := testdata.TestTable(tableName).ToArrowSchema()
>>>>>>> 95a9f0c2
	syncTime := time.Now().UTC().Round(1 * time.Second)
	tables := []*arrow.Schema{
		table,
	}
	if err := p.Migrate(ctx, tables); err != nil {
		return fmt.Errorf("failed to migrate tables: %w", err)
	}

	sourceName := "testAppendSource" + uuid.NewString()
	specSource := specs.Source{
		Name: sourceName,
	}

	opts := testdata.GenTestDataOptions{
		SourceName: sourceName,
		SyncTime:   syncTime,
		MaxRows:    1,
	}
	record1 := testdata.GenTestData(table, opts)[0]
	if err := p.writeOne(ctx, specSource, syncTime, record1); err != nil {
		return fmt.Errorf("failed to write one second time: %w", err)
	}

	secondSyncTime := syncTime.Add(10 * time.Second).UTC()
	opts.SyncTime = secondSyncTime
	record2 := testdata.GenTestData(table, opts)[0]

	if !s.tests.SkipSecondAppend {
		// write second time
		if err := p.writeOne(ctx, specSource, secondSyncTime, record2); err != nil {
			return fmt.Errorf("failed to write one second time: %w", err)
		}
	}

	resourcesRead, err := p.readAll(ctx, tables[0], sourceName)
	if err != nil {
		return fmt.Errorf("failed to read all second time: %w", err)
	}
	sortRecordsBySyncTime(table, resourcesRead)

	expectedResource := 2
	if s.tests.SkipSecondAppend {
		expectedResource = 1
	}

	if len(resourcesRead) != expectedResource {
		return fmt.Errorf("expected %d resources, got %d", expectedResource, len(resourcesRead))
	}

	if !array.RecordApproxEqual(record1, resourcesRead[0]) {
		diff := RecordDiff(record1, resourcesRead[0])
		return fmt.Errorf("first expected resource diff: %s", diff)
	}

	if !s.tests.SkipSecondAppend {
		if !array.RecordApproxEqual(record2, resourcesRead[1]) {
			diff := RecordDiff(record2, resourcesRead[1])
			return fmt.Errorf("second expected resource diff: %s", diff)
		}
	}

	return nil
}<|MERGE_RESOLUTION|>--- conflicted
+++ resolved
@@ -18,13 +18,9 @@
 	if err := p.Init(ctx, logger, spec); err != nil {
 		return fmt.Errorf("failed to init plugin: %w", err)
 	}
-<<<<<<< HEAD
-	tableName := spec.Name
-	table := testdata.TestSourceSchema(tableName, testSourceOptions)
-=======
+
 	tableName := fmt.Sprintf("cq_%s_%d", spec.Name, time.Now().Unix())
 	table := testdata.TestTable(tableName).ToArrowSchema()
->>>>>>> 95a9f0c2
 	syncTime := time.Now().UTC().Round(1 * time.Second)
 	tables := []*arrow.Schema{
 		table,
