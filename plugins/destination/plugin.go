--- conflicted
+++ resolved
@@ -44,9 +44,6 @@
 	Metrics() Metrics
 }
 
-var _ UnmanagedWriter = UnimplementedUnmanagedWriter{}
-
-<<<<<<< HEAD
 // OpenCloseWriter is an optional interface that can be implemented by a Client which already implements ManagedWriter.
 type OpenCloseWriter interface {
 	OpenTable(ctx context.Context, sourceSpec specs.Source, table *schema.Table) error
@@ -58,12 +55,11 @@
 	panic("WriteTableBatch not implemented")
 }
 
+type UnimplementedUnmanagedWriter struct{}
+
 func (*UnimplementedUnmanagedWriter) Write(context.Context, schema.Tables, <-chan arrow.Record) error {
-=======
-type UnimplementedUnmanagedWriter struct{}
 
 func (UnimplementedUnmanagedWriter) Write(context.Context, schema.Tables, <-chan arrow.Record) error {
->>>>>>> 9cacb001
 	panic("Write not implemented")
 }
 
