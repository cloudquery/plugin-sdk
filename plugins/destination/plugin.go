package destination

import (
	"context"
	"fmt"
	"sync"
	"time"

	"github.com/apache/arrow/go/v12/arrow"
	"github.com/cloudquery/plugin-sdk/v2/schema"
	"github.com/cloudquery/plugin-sdk/v2/specs"
	"github.com/rs/zerolog"
)

type writerType int

const (
	unmanaged writerType = iota
	managed
)

const (
	defaultBatchTimeoutSeconds = 20
	defaultBatchSize           = 10000
	defaultBatchSizeBytes      = 5 * 1024 * 1024 // 5 MiB
)

type NewClientFunc func(context.Context, zerolog.Logger, specs.Destination) (Client, error)

type ManagedWriter interface {
	WriteTableBatch(ctx context.Context, table *arrow.Schema, data []arrow.Record) error
}

type UnimplementedManagedWriter struct{}

type UnmanagedWriter interface {
	Write(ctx context.Context, tables schema.Schemas, res <-chan arrow.Record) error
	Metrics() Metrics
}

type UnimplementedUnmanagedWriter struct{}

func (*UnimplementedManagedWriter) WriteTableBatch(context.Context, *arrow.Schema, []arrow.Record) error {
	panic("WriteTableBatch not implemented")
}

func (*UnimplementedUnmanagedWriter) Write(context.Context, schema.Tables, <-chan *ClientResource) error {
	panic("Write not implemented")
}

func (*UnimplementedUnmanagedWriter) Metrics() Metrics {
	panic("Metrics not implemented")
}

type Client interface {
	ReverseTransformValues(table *schema.Table, values []any) (schema.CQTypes, error)
	Migrate(ctx context.Context, tables schema.Schemas) error
	Read(ctx context.Context, table *arrow.Schema, sourceName string, res chan<- arrow.Record) error
	ManagedWriter
	UnmanagedWriter
	DeleteStale(ctx context.Context, tables schema.Schemas, sourceName string, syncTime time.Time) error
	Close(ctx context.Context) error
}

type ClientResource struct {
	TableName string
	Data      []any
}

type Option func(*Plugin)

type Plugin struct {
	// Name of destination plugin i.e postgresql,snowflake
	name string
	// Version of the destination plugin
	version string
	// Called upon configure call to validate and init configuration
	newClient  NewClientFunc
	writerType writerType
	// initialized destination client
	client Client
	// spec the client was initialized with
	spec specs.Destination
	// Logger to call, this logger is passed to the serve.Serve Client, if not define Serve will create one instead.
	logger zerolog.Logger

	// This is in use if the user passed a managed client
	metrics     map[string]*Metrics
	metricsLock *sync.RWMutex

	workers     map[string]*worker
	workersLock *sync.Mutex

	batchTimeout          time.Duration
	defaultBatchSize      int
	defaultBatchSizeBytes int
}

func WithManagedWriter() Option {
	return func(p *Plugin) {
		p.writerType = managed
	}
}

func WithBatchTimeout(seconds int) Option {
	return func(p *Plugin) {
		p.batchTimeout = time.Duration(seconds) * time.Second
	}
}

func WithDefaultBatchSize(defaultBatchSize int) Option {
	return func(p *Plugin) {
		p.defaultBatchSize = defaultBatchSize
	}
}

func WithDefaultBatchSizeBytes(defaultBatchSizeBytes int) Option {
	return func(p *Plugin) {
		p.defaultBatchSizeBytes = defaultBatchSizeBytes
	}
}

// NewPlugin creates a new destination plugin
func NewPlugin(name string, version string, newClientFunc NewClientFunc, opts ...Option) *Plugin {
	p := &Plugin{
		name:                  name,
		version:               version,
		newClient:             newClientFunc,
		metrics:               make(map[string]*Metrics),
		metricsLock:           &sync.RWMutex{},
		workers:               make(map[string]*worker),
		workersLock:           &sync.Mutex{},
		batchTimeout:          time.Duration(defaultBatchTimeoutSeconds) * time.Second,
		defaultBatchSize:      defaultBatchSize,
		defaultBatchSizeBytes: defaultBatchSizeBytes,
	}
	if newClientFunc == nil {
		// we do this check because we only call this during runtime later on so it can fail
		// before the server starts
		panic("newClientFunc can't be nil")
	}
	for _, opt := range opts {
		opt(p)
	}
	return p
}

func (p *Plugin) Name() string {
	return p.name
}

func (p *Plugin) Version() string {
	return p.version
}

func (p *Plugin) Metrics() Metrics {
	switch p.writerType {
	case unmanaged:
		return p.client.Metrics()
	case managed:
		metrics := Metrics{}
		p.metricsLock.RLock()
		for _, m := range p.metrics {
			metrics.Errors += m.Errors
			metrics.Writes += m.Writes
		}
		p.metricsLock.RUnlock()
		return metrics
	default:
		panic("unknown client type")
	}
}

// we need lazy loading because we want to be able to initialize after
func (p *Plugin) Init(ctx context.Context, logger zerolog.Logger, spec specs.Destination) error {
	var err error
	p.logger = logger
	p.spec = spec
	p.spec.SetDefaults(p.defaultBatchSize, p.defaultBatchSizeBytes)
	p.client, err = p.newClient(ctx, logger, p.spec)
	if err != nil {
		return err
	}
	return nil
}

// we implement all DestinationClient functions so we can hook into pre-post behavior
func (p *Plugin) Migrate(ctx context.Context, tables schema.Schemas) error {
	if err := checkDestinationColumns(tables); err != nil {
		return err
	}
	return p.client.Migrate(ctx, tables)
}

func (p *Plugin) readAll(ctx context.Context, table *arrow.Schema, sourceName string) ([]arrow.Record, error) {
	var readErr error
	ch := make(chan arrow.Record)
	go func() {
		defer close(ch)
		readErr = p.Read(ctx, table, sourceName, ch)
	}()
	// nolint:prealloc
	var resources []arrow.Record
	for resource := range ch {
		resources = append(resources, resource)
	}
	return resources, readErr
}

func (p *Plugin) Read(ctx context.Context, table *arrow.Schema, sourceName string, res chan<- arrow.Record) error {
	return p.client.Read(ctx, table, sourceName, res)
}

// this function is currently used mostly for testing so it's not a public api
func (p *Plugin) writeOne(ctx context.Context, sourceSpec specs.Source, syncTime time.Time, resource arrow.Record) error {
	resources := []arrow.Record{resource}
	return p.writeAll(ctx, sourceSpec, syncTime, resources)
}

// this function is currently used mostly for testing so it's not a public api
<<<<<<< HEAD
func (p *Plugin) writeAll(ctx context.Context, sourceSpec specs.Source, tables schema.Tables, syncTime time.Time, resources []schema.DestinationResource) error {
	if p.spec.PartitionMinutes > 0 {
		syncTime = syncTime.Round(time.Duration(p.spec.PartitionMinutes) * time.Minute)
	}
	ch := make(chan schema.DestinationResource, len(resources))
	for _, r := range resources {
		err := p.roundSyncTime(tables, r)
		if err != nil {
			return err
		}
		ch <- r
=======
func (p *Plugin) writeAll(ctx context.Context, sourceSpec specs.Source, syncTime time.Time, resources []arrow.Record) error {
	ch := make(chan arrow.Record, len(resources))
	for _, resource := range resources {
		ch <- resource
>>>>>>> e3503e33
	}
	close(ch)
	tables := make(schema.Schemas, 0)
	tableNames := make(map[string]struct{})
	for _, resource := range resources {
		if _, ok := tableNames[schema.TableName(resource.Schema())]; ok {
			continue
		}
		tables = append(tables, resource.Schema())
		tableNames[schema.TableName(resource.Schema())] = struct{}{}
	}
	return p.Write(ctx, sourceSpec, tables, syncTime, ch)
}

func (p *Plugin) Write(ctx context.Context, sourceSpec specs.Source, tables schema.Schemas, syncTime time.Time, res <-chan arrow.Record) error {
	syncTime = syncTime.UTC()
<<<<<<< HEAD
	if p.spec.PartitionMinutes > 0 {
		syncTime = syncTime.Round(time.Duration(p.spec.PartitionMinutes) * time.Minute)
	}

	SetDestinationManagedCqColumns(tables)
	p.setPKsForTables(tables)
=======
	if err := checkDestinationColumns(tables); err != nil {
		return err
	}
>>>>>>> e3503e33
	switch p.writerType {
	case unmanaged:
		if err := p.writeUnmanaged(ctx, sourceSpec, tables, syncTime, res); err != nil {
			return err
		}
	case managed:
		if err := p.writeManagedTableBatch(ctx, sourceSpec, tables, syncTime, res); err != nil {
			return err
		}
	default:
		panic("unknown client type")
	}
	if p.spec.WriteMode == specs.WriteModeOverwriteDeleteStale {
		tablesToDelete := tables
		if sourceSpec.Backend != specs.BackendNone {
			for _, t := range tables {
				if !schema.IsIncremental(t) {
					tablesToDelete = append(tablesToDelete, t)
				}
			}
		}
		if err := p.DeleteStale(ctx, tablesToDelete, sourceSpec.Name, syncTime); err != nil {
			return err
		}
	}
	return nil
}

func (p *Plugin) DeleteStale(ctx context.Context, tables schema.Schemas, sourceName string, syncTime time.Time) error {
	syncTime = syncTime.UTC()
	return p.client.DeleteStale(ctx, tables, sourceName, syncTime)
}

func (p *Plugin) Close(ctx context.Context) error {
	return p.client.Close(ctx)
}

func checkDestinationColumns(schemas schema.Schemas) error {
	for _, sc := range schemas {
		if !sc.HasField(schema.CqSourceNameField.Name) {
			return fmt.Errorf("table %s is missing column %s. please consider upgrading source plugin", schema.TableName(sc), schema.CqSourceNameField.Name)
		}
<<<<<<< HEAD
		setCqIDColumnOptionsForTables(table.Relations)
	}
}

func (p *Plugin) setPKsForTables(tables schema.Tables) {
	if p.spec.PKMode == specs.PKModeCQID {
		setPrimaryKeyForTables(tables, schema.CqIDColumn.Name)
	}
	if p.spec.PartitionMinutes > 0 {
		addPrimaryKeyForTables(tables, schema.CqSyncTimeColumn.Name)
	}
}

// This function sets a specific column as the only primary key
func setPrimaryKeyForTables(tables schema.Tables, fieldName string) {
	for _, table := range tables {
		for i, col := range table.Columns {
			table.Columns[i].CreationOptions.PrimaryKey = col.Name == fieldName
		}
		setPrimaryKeyForTables(table.Relations, fieldName)
	}
}

// This function adds an optional primary key
func addPrimaryKeyForTables(tables schema.Tables, fieldName string) {
	for _, table := range tables {
		for i, col := range table.Columns {
			if col.Name == fieldName {
				table.Columns[i].CreationOptions.PrimaryKey = true
			}
		}
		addPrimaryKeyForTables(table.Relations, fieldName)
	}
}

// This function is used to properly round the sync time to the nearest partition for all resources
func (p *Plugin) roundSyncTime(tables schema.Tables, r schema.DestinationResource) error {
	if p.spec.PartitionMinutes == 0 {
		return nil
	}
	table := tables.Get(r.TableName)
	if table == nil {
		return nil
	}
	colIndex := table.Columns.Index(schema.CqSyncTimeColumn.Name)
	if colIndex != -1 {
		return nil
	}
	syncData := r.Data[colIndex].Get()
	syncTime, ok := syncData.(time.Time)
	if !ok {
		return fmt.Errorf("invalid type for sync time: %T", syncData)
	}
	return r.Data[colIndex].Set(syncTime.UTC().Round(time.Duration(p.spec.PartitionMinutes) * time.Minute))
=======
		if !sc.HasField(schema.CqSyncTimeColumn.Name) {
			return fmt.Errorf("table %s is missing column %s. please consider upgrading source plugin", schema.TableName(sc), schema.CqSourceNameField.Name)
		}
		if !sc.HasField(schema.CqIDColumn.Name) {
			return fmt.Errorf("table %s is missing column %s. please consider upgrading source plugin", schema.TableName(sc), schema.CqIDColumn.Name)
		}
		fields, _ := sc.FieldsByName(schema.CqIDColumn.Name)
		cqID := fields[0]
		if cqID.Nullable {
			return fmt.Errorf("column %s.%s cannot be nullable. please consider upgrading source plugin", schema.TableName(sc), schema.CqIDColumn.Name)
		}
		if !schema.IsUnique(cqID) {
			return fmt.Errorf("column %s.%s must be unique. please consider upgrading source plugin", schema.TableName(sc), schema.CqIDColumn.Name)
		}
	}
	return nil
>>>>>>> e3503e33
}<|MERGE_RESOLUTION|>--- conflicted
+++ resolved
@@ -218,24 +218,22 @@
 }
 
 // this function is currently used mostly for testing so it's not a public api
-<<<<<<< HEAD
-func (p *Plugin) writeAll(ctx context.Context, sourceSpec specs.Source, tables schema.Tables, syncTime time.Time, resources []schema.DestinationResource) error {
-	if p.spec.PartitionMinutes > 0 {
-		syncTime = syncTime.Round(time.Duration(p.spec.PartitionMinutes) * time.Minute)
-	}
-	ch := make(chan schema.DestinationResource, len(resources))
-	for _, r := range resources {
-		err := p.roundSyncTime(tables, r)
-		if err != nil {
-			return err
-		}
-		ch <- r
-=======
+//
+//	func (p *Plugin) writeAll(ctx context.Context, sourceSpec specs.Source, tables schema.Tables, syncTime time.Time, resources []schema.DestinationResource) error {
+//		if p.spec.PartitionMinutes > 0 {
+//			syncTime = syncTime.Round(time.Duration(p.spec.PartitionMinutes) * time.Minute)
+//		}
+//		ch := make(chan schema.DestinationResource, len(resources))
+//		for _, r := range resources {
+//			err := p.roundSyncTime(tables, r)
+//			if err != nil {
+//				return err
+//			}
+//			ch <- r
 func (p *Plugin) writeAll(ctx context.Context, sourceSpec specs.Source, syncTime time.Time, resources []arrow.Record) error {
 	ch := make(chan arrow.Record, len(resources))
 	for _, resource := range resources {
 		ch <- resource
->>>>>>> e3503e33
 	}
 	close(ch)
 	tables := make(schema.Schemas, 0)
@@ -252,18 +250,9 @@
 
 func (p *Plugin) Write(ctx context.Context, sourceSpec specs.Source, tables schema.Schemas, syncTime time.Time, res <-chan arrow.Record) error {
 	syncTime = syncTime.UTC()
-<<<<<<< HEAD
-	if p.spec.PartitionMinutes > 0 {
-		syncTime = syncTime.Round(time.Duration(p.spec.PartitionMinutes) * time.Minute)
-	}
-
-	SetDestinationManagedCqColumns(tables)
-	p.setPKsForTables(tables)
-=======
 	if err := checkDestinationColumns(tables); err != nil {
 		return err
 	}
->>>>>>> e3503e33
 	switch p.writerType {
 	case unmanaged:
 		if err := p.writeUnmanaged(ctx, sourceSpec, tables, syncTime, res); err != nil {
@@ -306,28 +295,22 @@
 		if !sc.HasField(schema.CqSourceNameField.Name) {
 			return fmt.Errorf("table %s is missing column %s. please consider upgrading source plugin", schema.TableName(sc), schema.CqSourceNameField.Name)
 		}
-<<<<<<< HEAD
-		setCqIDColumnOptionsForTables(table.Relations)
-	}
-}
-
-func (p *Plugin) setPKsForTables(tables schema.Tables) {
-	if p.spec.PKMode == specs.PKModeCQID {
-		setPrimaryKeyForTables(tables, schema.CqIDColumn.Name)
-	}
-	if p.spec.PartitionMinutes > 0 {
-		addPrimaryKeyForTables(tables, schema.CqSyncTimeColumn.Name)
-	}
-}
-
-// This function sets a specific column as the only primary key
-func setPrimaryKeyForTables(tables schema.Tables, fieldName string) {
-	for _, table := range tables {
-		for i, col := range table.Columns {
-			table.Columns[i].CreationOptions.PrimaryKey = col.Name == fieldName
-		}
-		setPrimaryKeyForTables(table.Relations, fieldName)
-	}
+		if !sc.HasField(schema.CqSyncTimeColumn.Name) {
+			return fmt.Errorf("table %s is missing column %s. please consider upgrading source plugin", schema.TableName(sc), schema.CqSourceNameField.Name)
+		}
+		if !sc.HasField(schema.CqIDColumn.Name) {
+			return fmt.Errorf("table %s is missing column %s. please consider upgrading source plugin", schema.TableName(sc), schema.CqIDColumn.Name)
+		}
+		fields, _ := sc.FieldsByName(schema.CqIDColumn.Name)
+		cqID := fields[0]
+		if cqID.Nullable {
+			return fmt.Errorf("column %s.%s cannot be nullable. please consider upgrading source plugin", schema.TableName(sc), schema.CqIDColumn.Name)
+		}
+		if !schema.IsUnique(cqID) {
+			return fmt.Errorf("column %s.%s must be unique. please consider upgrading source plugin", schema.TableName(sc), schema.CqIDColumn.Name)
+		}
+	}
+	return nil
 }
 
 // This function adds an optional primary key
@@ -361,22 +344,4 @@
 		return fmt.Errorf("invalid type for sync time: %T", syncData)
 	}
 	return r.Data[colIndex].Set(syncTime.UTC().Round(time.Duration(p.spec.PartitionMinutes) * time.Minute))
-=======
-		if !sc.HasField(schema.CqSyncTimeColumn.Name) {
-			return fmt.Errorf("table %s is missing column %s. please consider upgrading source plugin", schema.TableName(sc), schema.CqSourceNameField.Name)
-		}
-		if !sc.HasField(schema.CqIDColumn.Name) {
-			return fmt.Errorf("table %s is missing column %s. please consider upgrading source plugin", schema.TableName(sc), schema.CqIDColumn.Name)
-		}
-		fields, _ := sc.FieldsByName(schema.CqIDColumn.Name)
-		cqID := fields[0]
-		if cqID.Nullable {
-			return fmt.Errorf("column %s.%s cannot be nullable. please consider upgrading source plugin", schema.TableName(sc), schema.CqIDColumn.Name)
-		}
-		if !schema.IsUnique(cqID) {
-			return fmt.Errorf("column %s.%s must be unique. please consider upgrading source plugin", schema.TableName(sc), schema.CqIDColumn.Name)
-		}
-	}
-	return nil
->>>>>>> e3503e33
 }