--- conflicted
+++ resolved
@@ -80,7 +80,6 @@
 	}
 
 	secondSyncTime := syncTime.Add(time.Second).UTC()
-<<<<<<< HEAD
 
 	// copy first resource but update the sync time
 	updatedResource := schema.DestinationResource{
@@ -92,11 +91,6 @@
 	}
 	updatedResource.Data[1].Set(secondSyncTime)
 
-=======
-	_ = resources[0].Data[1].Set(secondSyncTime)
->>>>>>> a0d46713
-	sortResources(table, resources)
-
 	// write second time
 	if err := p.writeOne(ctx, tables, sourceName, secondSyncTime, updatedResource); err != nil {
 		return fmt.Errorf("failed to write one second time: %w", err)
@@ -112,7 +106,7 @@
 		return fmt.Errorf("after overwrite expected 2 resources, got %d", len(resourcesRead))
 	}
 
-	if diff := resources[0].Data.Diff(resourcesRead[0]); diff != "" {
+	if diff := resources[1].Data.Diff(resourcesRead[0]); diff != "" {
 		return fmt.Errorf("after overwrite expected first resource diff: %s", diff)
 	}
 
@@ -136,13 +130,8 @@
 		return fmt.Errorf("expected 1 resource after delete stale, got %d", len(resourcesRead))
 	}
 
-<<<<<<< HEAD
 	// we expect the only resource returned to match the updated resource we wrote
 	if diff := updatedResource.Data.Diff(resourcesRead[0]); diff != "" {
-=======
-	// we expect the only resource returned to match the second resource we wrote
-	if diff := resources[1].Data.Diff(resourcesRead[0]); diff != "" {
->>>>>>> a0d46713
 		return fmt.Errorf("after delete stale expected resource diff: %s", diff)
 	}
 
@@ -272,13 +261,8 @@
 	syncTimeIndex := table.Columns.Index(schema.CqSyncTimeColumn.Name)
 	sort.Slice(resources, func(i, j int) bool {
 		// sort by sync time, then UUID
-<<<<<<< HEAD
 		if !resources[i].Data[syncTimeIndex].Equal(resources[j].Data[syncTimeIndex]) {
 			return resources[i].Data[syncTimeIndex].Get().(time.Time).Before(resources[j].Data[syncTimeIndex].Get().(time.Time))
-=======
-		if resources[i].Data[syncTimeIndex].String() != resources[j].Data[syncTimeIndex].String() {
-			return resources[i].Data[syncTimeIndex].String() < resources[j].Data[syncTimeIndex].String()
->>>>>>> a0d46713
 		}
 		return resources[i].Data[cqIDIndex].String() < resources[j].Data[cqIDIndex].String()
 	})
@@ -289,13 +273,8 @@
 	syncTimeIndex := table.Columns.Index(schema.CqSyncTimeColumn.Name)
 	sort.Slice(resources, func(i, j int) bool {
 		// sort by sync time, then UUID
-<<<<<<< HEAD
 		if !resources[i][syncTimeIndex].Equal(resources[j][syncTimeIndex]) {
 			return resources[i][syncTimeIndex].Get().(time.Time).Before(resources[j][syncTimeIndex].Get().(time.Time))
-=======
-		if resources[i][syncTimeIndex].String() != resources[j][syncTimeIndex].String() {
-			return resources[i][syncTimeIndex].String() < resources[j][syncTimeIndex].String()
->>>>>>> a0d46713
 		}
 		return resources[i][cqIDIndex].String() < resources[j][cqIDIndex].String()
 	})
