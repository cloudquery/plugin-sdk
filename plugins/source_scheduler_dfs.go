package plugins

import (
	"context"
	"fmt"
	"runtime/debug"
	"sync"
	"sync/atomic"
	"time"

	"github.com/cloudquery/plugin-sdk/helpers"
	"github.com/cloudquery/plugin-sdk/schema"
	"github.com/cloudquery/plugin-sdk/specs"
	"github.com/getsentry/sentry-go"
	"github.com/rs/zerolog"
	"github.com/thoas/go-funk"
	"golang.org/x/sync/semaphore"
)

const (
	minTableConcurrency    = 1
	minResourceConcurrency = 100
)

func (p *SourcePlugin) syncDfs(ctx context.Context, spec specs.Source, client schema.ClientMeta, selectedTables *schema.TableSet, resolvedResources chan<- *schema.Resource) {
	// This is very similar to the concurrent web crawler problem with some minor changes.
	// We are using DFS to make sure memory usage is capped at O(h) where h is the height of the tree.
	tableConcurrency := max(spec.Concurrency/minResourceConcurrency, minTableConcurrency)
	resourceConcurrency := tableConcurrency * minResourceConcurrency

	p.tableSems = make([]*semaphore.Weighted, p.maxDepth)
	for i := uint64(0); i < p.maxDepth; i++ {
		p.tableSems[i] = semaphore.NewWeighted(int64(tableConcurrency))
		// reduce table concurrency logarithmically for every depth level
		tableConcurrency = max(tableConcurrency/2, minTableConcurrency)
	}
	p.resourceSem = semaphore.NewWeighted(int64(resourceConcurrency))

<<<<<<< HEAD
	for _, table := range p.tables {
		if !selectedTables.Contains(table.Name) {
=======
	// we have this because plugins can return sometimes clients in a random way which will cause
	// differences between this run and the next one.
	preInitialisedClients := make([][]schema.ClientMeta, len(tables))
	for i, table := range tables {
		if table.Parent != nil {
			// skip descendent tables here - they are handled in initWithClients
>>>>>>> cdcef5d9
			continue
		}
		clients := []schema.ClientMeta{client}
		if table.Multiplex != nil {
			clients = table.Multiplex(client)
		}
		preInitialisedClients[i] = clients
		// we do this here to avoid locks so we initial the metrics structure once in the main goroutines
		// and then we can just read from it in the other goroutines concurrently given we are not writing to it.
		p.metrics.initWithClients(table, selectedTables, clients)
	}

	var wg sync.WaitGroup
<<<<<<< HEAD
	for _, table := range p.tables {
		if !selectedTables.Contains(table.Name) {
=======
	for i, table := range tables {
		if table.Parent != nil {
			// skip descendent tables here - they will be handled by the recursive
			// depth-first-search later.
>>>>>>> cdcef5d9
			continue
		}
		table := table
		clients := preInitialisedClients[i]
		for _, client := range clients {
			client := client
			if err := p.tableSems[0].Acquire(ctx, 1); err != nil {
				// This means context was cancelled
				wg.Wait()
				return
			}
			wg.Add(1)
			go func() {
				defer wg.Done()
				defer p.tableSems[0].Release(1)
				// not checking for error here as nothing much todo.
				// the error is logged and this happens when context is cancelled
				p.resolveTableDfs(ctx, selectedTables, table, client, nil, resolvedResources, 0)
			}()
		}
	}
	wg.Wait()
}

func (p *SourcePlugin) resolveTableDfs(ctx context.Context, selectedTables *schema.TableSet, table *schema.Table, client schema.ClientMeta, parent *schema.Resource, resolvedResources chan<- *schema.Resource, depth int) {
	clientName := client.ID()
	logger := p.logger.With().Str("table", table.Name).Str("client", clientName).Logger()

	if parent == nil { // Log only for root tables, otherwise we spam too much.
		logger.Info().Msg("table resolver started")
	}

	tableMetrics := p.metrics.TableClient[table.Name][clientName]
	res := make(chan interface{})
	go func() {
		defer func() {
			if err := recover(); err != nil {
				stack := fmt.Sprintf("%s\n%s", err, string(debug.Stack()))
				sentry.WithScope(func(scope *sentry.Scope) {
					scope.SetTag("table", table.Name)
					sentry.CurrentHub().CaptureMessage(stack)
				})
				p.logger.Error().Interface("error", err).Str("stack", stack).Msg("table resolver finished with panic")
				atomic.AddUint64(&tableMetrics.Panics, 1)
			}
			close(res)
		}()
		if err := table.Resolver(ctx, client, parent, res); err != nil {
			logger.Error().Err(err).Msg("table resolver finished with error")
			atomic.AddUint64(&tableMetrics.Errors, 1)
			return
		}
	}()

	for r := range res {
		p.resolveResourcesDfs(ctx, selectedTables, table, client, parent, r, resolvedResources, depth)
	}

	// we don't need any waitgroups here because we are waiting for the channel to close
	if parent == nil { // Log only for root tables, otherwise we spam too much.
		logger.Info().Uint64("resources", tableMetrics.Resources).Uint64("errors", tableMetrics.Errors).Msg("fetch table finished")
	}
}

func (p *SourcePlugin) resolveResourcesDfs(ctx context.Context, selectedTables *schema.TableSet, table *schema.Table, client schema.ClientMeta, parent *schema.Resource, resources interface{}, resolvedResources chan<- *schema.Resource, depth int) {
	resourcesSlice := helpers.InterfaceSlice(resources)
	if len(resourcesSlice) == 0 {
		return
	}
	resourcesChan := make(chan *schema.Resource, len(resourcesSlice))
	go func() {
		defer close(resourcesChan)
		var wg sync.WaitGroup
		for i := range resourcesSlice {
			i := i
			if err := p.resourceSem.Acquire(ctx, 1); err != nil {
				p.logger.Warn().Err(err).Msg("failed to acquire semaphore. context cancelled")
				wg.Wait()
				// we have to continue emptying the channel to exit gracefully
				return
			}
			wg.Add(1)
			go func() {
				defer p.resourceSem.Release(1)
				defer wg.Done()
				//nolint:all
				resolvedResource := p.resolveResource(ctx, table, client, parent, resourcesSlice[i])
				if resolvedResource == nil {
					return
				}
				resourcesChan <- resolvedResource
			}()
		}
		wg.Wait()
	}()

	var wg sync.WaitGroup
	for resource := range resourcesChan {
		resource := resource
		resolvedResources <- resource
		for _, relation := range resource.Table.Relations {
			relation := relation
			if !selectedTables.Contains(relation.Name) {
				// this indicates that child table is skipped by user config,
				// so we should not sync it
				continue
			}
			if err := p.tableSems[depth].Acquire(ctx, 1); err != nil {
				// This means context was cancelled
				wg.Wait()
				return
			}
			wg.Add(1)
			go func() {
				defer wg.Done()
				defer p.tableSems[depth].Release(1)
				p.resolveTableDfs(ctx, selectedTables, relation, client, resource, resolvedResources, depth+1)
			}()
		}
	}
	wg.Wait()
}

func (p *SourcePlugin) resolveResource(ctx context.Context, table *schema.Table, client schema.ClientMeta, parent *schema.Resource, item interface{}) *schema.Resource {
	ctx, cancel := context.WithTimeout(ctx, 10*time.Minute)
	defer cancel()
	resource := schema.NewResourceData(table, parent, item)
	objectStartTime := time.Now()
	clientID := client.ID()
	tableMetrics := p.metrics.TableClient[table.Name][clientID]
	logger := p.logger.With().Str("table", table.Name).Str("client", clientID).Logger()
	defer func() {
		if err := recover(); err != nil {
			stack := fmt.Sprintf("%s\n%s", err, string(debug.Stack()))
			logger.Error().Interface("error", err).TimeDiff("duration", time.Now(), objectStartTime).Str("stack", stack).Msg("resource resolver finished with panic")
			atomic.AddUint64(&tableMetrics.Panics, 1)
		}
	}()
	if table.PreResourceResolver != nil {
		if err := table.PreResourceResolver(ctx, client, resource); err != nil {
			logger.Error().Err(err).Msg("pre resource resolver failed")
			atomic.AddUint64(&tableMetrics.Errors, 1)
			return nil
		}
	}

	for _, c := range table.Columns {
		p.resolveColumn(ctx, logger, tableMetrics, client, resource, c)
	}

	if table.PostResourceResolver != nil {
		if err := table.PostResourceResolver(ctx, client, resource); err != nil {
			logger.Error().Stack().Err(err).Msg("post resource resolver finished with error")
			atomic.AddUint64(&tableMetrics.Errors, 1)
		}
	}
	atomic.AddUint64(&tableMetrics.Resources, 1)
	return resource
}

func (p *SourcePlugin) resolveColumn(ctx context.Context, logger zerolog.Logger, tableMetrics *TableClientMetrics, client schema.ClientMeta, resource *schema.Resource, c schema.Column) {
	columnStartTime := time.Now()
	defer func() {
		if err := recover(); err != nil {
			stack := fmt.Sprintf("%s\n%s", err, string(debug.Stack()))
			logger.Error().Str("column", c.Name).Interface("error", err).TimeDiff("duration", time.Now(), columnStartTime).Str("stack", stack).Msg("column resolver finished with panic")
			atomic.AddUint64(&tableMetrics.Panics, 1)
		}
	}()

	if c.Resolver != nil {
		if err := c.Resolver(ctx, client, resource, c); err != nil {
			logger.Error().Err(err).Msg("column resolver finished with error")
			atomic.AddUint64(&tableMetrics.Errors, 1)
		}
	} else {
		// base use case: try to get column with CamelCase name
		v := funk.Get(resource.GetItem(), p.caser.ToPascal(c.Name), funk.WithAllowZero())
		if v != nil {
			_ = resource.Set(c.Name, v)
		}
	}
}

func max(a, b uint64) uint64 {
	if a > b {
		return a
	}
	return b
}<|MERGE_RESOLUTION|>--- conflicted
+++ resolved
@@ -36,39 +36,27 @@
 	}
 	p.resourceSem = semaphore.NewWeighted(int64(resourceConcurrency))
 
-<<<<<<< HEAD
+	// we have this because plugins can return sometimes clients in a random way which will cause
+	// differences between this run and the next one.
+	preInitialisedClients := make([][]schema.ClientMeta, 0, selectedTables.Size())
 	for _, table := range p.tables {
 		if !selectedTables.Contains(table.Name) {
-=======
-	// we have this because plugins can return sometimes clients in a random way which will cause
-	// differences between this run and the next one.
-	preInitialisedClients := make([][]schema.ClientMeta, len(tables))
-	for i, table := range tables {
-		if table.Parent != nil {
 			// skip descendent tables here - they are handled in initWithClients
->>>>>>> cdcef5d9
 			continue
 		}
 		clients := []schema.ClientMeta{client}
 		if table.Multiplex != nil {
 			clients = table.Multiplex(client)
 		}
-		preInitialisedClients[i] = clients
+		preInitialisedClients = append(preInitialisedClients, clients)
 		// we do this here to avoid locks so we initial the metrics structure once in the main goroutines
 		// and then we can just read from it in the other goroutines concurrently given we are not writing to it.
 		p.metrics.initWithClients(table, selectedTables, clients)
 	}
 
 	var wg sync.WaitGroup
-<<<<<<< HEAD
-	for _, table := range p.tables {
+	for i, table := range p.tables {
 		if !selectedTables.Contains(table.Name) {
-=======
-	for i, table := range tables {
-		if table.Parent != nil {
-			// skip descendent tables here - they will be handled by the recursive
-			// depth-first-search later.
->>>>>>> cdcef5d9
 			continue
 		}
 		table := table
