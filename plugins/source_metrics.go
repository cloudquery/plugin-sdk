package plugins

import (
	"time"

	"github.com/cloudquery/plugin-sdk/schema"
)

type SourceMetrics struct {
	TableClient map[string]map[string]*TableClientMetrics
}

type TableClientMetrics struct {
	Resources uint64
	Errors    uint64
	Panics    uint64
	StartTime time.Time
	EndTime   time.Time
}

func (s *TableClientMetrics) Equal(other *TableClientMetrics) bool {
	return s.Resources == other.Resources && s.Errors == other.Errors && s.Panics == other.Panics
}

// Equal compares to stats. Mostly useful in testing
func (s *SourceMetrics) Equal(other *SourceMetrics) bool {
	for table, clientStats := range s.TableClient {
		for client, stats := range clientStats {
			if _, ok := other.TableClient[table]; !ok {
				return false
			}
			if _, ok := other.TableClient[table][client]; !ok {
				return false
			}
			if !stats.Equal(other.TableClient[table][client]) {
				return false
			}
		}
	}
	for table, clientStats := range other.TableClient {
		for client, stats := range clientStats {
			if _, ok := s.TableClient[table]; !ok {
				return false
			}
			if _, ok := s.TableClient[table][client]; !ok {
				return false
			}
			if !stats.Equal(s.TableClient[table][client]) {
				return false
			}
		}
	}
	return true
}

<<<<<<< HEAD
func (s *SourceMetrics) initWithClients(table *schema.Table, selectedTables *schema.TableSet, clients []schema.ClientMeta) {
	s.TableClient[table.Name] = make(map[string]*TableClientMetrics)
	if !selectedTables.Contains(table.Name) {
		return
	}
=======
func (s *SourceMetrics) initWithClients(table *schema.Table, clients []schema.ClientMeta) {
	s.TableClient[table.Name] = make(map[string]*TableClientMetrics, len(clients))
>>>>>>> cdcef5d9
	for _, client := range clients {
		s.TableClient[table.Name][client.ID()] = &TableClientMetrics{}
	}
	for _, relation := range table.Relations {
<<<<<<< HEAD
		s.initWithClients(relation, selectedTables, clients)
=======
		s.initWithClients(relation, clients)
>>>>>>> cdcef5d9
	}
}

func (s *SourceMetrics) TotalErrors() uint64 {
	var total uint64
	for _, clientMetrics := range s.TableClient {
		for _, metrics := range clientMetrics {
			total += metrics.Errors
		}
	}
	return total
}

func (s *SourceMetrics) TotalPanics() uint64 {
	var total uint64
	for _, clientMetrics := range s.TableClient {
		for _, metrics := range clientMetrics {
			total += metrics.Panics
		}
	}
	return total
}

func (s *SourceMetrics) TotalResources() uint64 {
	var total uint64
	for _, clientMetrics := range s.TableClient {
		for _, metrics := range clientMetrics {
			total += metrics.Resources
		}
	}
	return total
}<|MERGE_RESOLUTION|>--- conflicted
+++ resolved
@@ -53,25 +53,16 @@
 	return true
 }
 
-<<<<<<< HEAD
 func (s *SourceMetrics) initWithClients(table *schema.Table, selectedTables *schema.TableSet, clients []schema.ClientMeta) {
-	s.TableClient[table.Name] = make(map[string]*TableClientMetrics)
 	if !selectedTables.Contains(table.Name) {
 		return
 	}
-=======
-func (s *SourceMetrics) initWithClients(table *schema.Table, clients []schema.ClientMeta) {
 	s.TableClient[table.Name] = make(map[string]*TableClientMetrics, len(clients))
->>>>>>> cdcef5d9
 	for _, client := range clients {
 		s.TableClient[table.Name][client.ID()] = &TableClientMetrics{}
 	}
 	for _, relation := range table.Relations {
-<<<<<<< HEAD
 		s.initWithClients(relation, selectedTables, clients)
-=======
-		s.initWithClients(relation, clients)
->>>>>>> cdcef5d9
 	}
 }
 
