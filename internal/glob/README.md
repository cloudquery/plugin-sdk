--- conflicted
+++ resolved
@@ -1,7 +1,3 @@
 # Glob Matching Library
 
-<<<<<<< HEAD
-This glob-matching library was copied from [ryanuber/go-glob](https://github.com/ryanuber/go-glob) and therefore falls under its [license](LICENSE). 
-=======
-This glob-matching library was copied from https://github.com/ryanuber/go-glob and therefore falls under its [license](LICENSE).
->>>>>>> 54610e58
+This glob-matching library was copied from [ryanuber/go-glob](https://github.com/ryanuber/go-glob) and therefore falls under its [license](LICENSE). 